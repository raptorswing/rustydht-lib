--- conflicted
+++ resolved
@@ -5,11 +5,8 @@
 * Add `dht::operations` module with functions to announce_peer, find_node, and get_peers.
 * Change `dht_node` example to accept a command line argument for its HTTP status server's listen IP/port. So you can change the default from 127.0.0.1 to 0.0.0.0 (or whatever) as desired.
 * Fixed DHT behavior in read-only mode. It will no longer respond to requests in read-only mode.
-<<<<<<< HEAD
+* Fix `dht_node` example invocation in README.md
 * Refactor common DHT request handling code into a common method.
-=======
-* Fix `dht_node` example invocation in README.md
->>>>>>> 296ed198
 
 ## [v2.0.1] - 2022-01-01
 * Fix a Windows-only bug that can cause DHTSocket to error if someone sends it a datagram larger than the receive buffer.
