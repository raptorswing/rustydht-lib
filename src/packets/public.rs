use super::internal;
use crate::common::{Id, Node, ID_SIZE};
use crate::errors;
use anyhow::anyhow;
use log::warn;
use std::convert::TryInto;
use std::net::{IpAddr, Ipv4Addr, SocketAddr};
use std::time::Duration;

const MAX_SCRAPE_INTERVAL: u64 = 21600; // 6 hours

/// All packets sent and received via DHT are a serialized version of this struct.
///
/// It can be used to represent DHT messages throughout a program and has methods to
/// [serialize](crate::packets::Message::to_bytes) and [deserialize](crate::packets::Message::from_bytes) DHT messages.
///
/// # Building
/// The easiest way to build Message structs is to use [MessageBuilder](crate::packets::MessageBuilder).
///
/// But if you need more control/flexibility than provided by MessageBuilder, you can build Message structs
/// directly:
///
/// ```
/// use rustydht_lib::common::Id;
/// use rustydht_lib::packets::{Message, MessageType, RequestSpecific, FindNodeRequestArguments};
///
/// // This constructs a find_node request. It would be easier with MessageBuilder.
/// let msg = Message {
///     transaction_id: vec![1, 2, 3],
///     version: Some(vec![0x62, 0x61, 0x72, 0x66]),
///     requester_ip: None,
///     read_only: None,
///     message_type: MessageType::Request(RequestSpecific::FindNodeRequest(
///         FindNodeRequestArguments {
///             target: Id::from_hex("1234123412341234123412341234123412341234").unwrap(),
///             requester_id: Id::from_hex("5678567856785678567856785678567856785678").unwrap(),
///         },
///     )),
/// };
/// ```
///
/// # Deserializing
/// ```
/// use rustydht_lib::packets::Message;
///
/// // Imagine that this vector contains bytes from reading from a socket
/// let bytes: Vec<u8> = Vec::new();
/// match Message::from_bytes(&bytes) {
///     Ok(msg) => {
///         // Success! do something with the Message you just parsed
///     }
///     Err(e) => {
///         eprintln!("Oh no! I hit an error while parsing a Message: {}", e);
///     }
/// }
/// ```
///
/// # Serializing
/// ```
/// use rustydht_lib::common::Id;
/// use rustydht_lib::packets::{Message, MessageBuilder};
///
/// let our_id = Id::from_hex("0000000000000000000000000000000000000001").unwrap();
/// let target = Id::from_hex("ff00000000000000000000000000000000000002").unwrap();
/// let msg = MessageBuilder::new_find_node_request()
///     .sender_id(our_id)
///     .target(target)
///     .build()
///     .unwrap();
/// match msg.to_bytes() {
///     Ok(bytes) => {
///         // Success! You have a Vec<u8> that can be sent over a socket or whatever
///     }
///     Err(e) => {
///         eprintln!("Oh no! Couldn't serialize: {}", e);
///     }
/// }
/// ```
#[derive(Debug, PartialEq, Clone)]
pub struct Message {
    pub transaction_id: Vec<u8>,

    /// The version of the requester or responder.
    pub version: Option<Vec<u8>>,

    /// The IP address and port ("SocketAddr") of the requester as seen from the responder's point of view.
    /// This should be set only on response, but is defined at this level with the other common fields to avoid defining yet another layer on the response objects.
    pub requester_ip: Option<SocketAddr>,

    pub message_type: MessageType,

    /// For bep0043. When set true on a request, indicates that the requester can't reply to requests and that responders should not add requester to their routing tables.
    /// Should only be set on requests - undefined behavior when set on a response.
    pub read_only: Option<bool>,
}

#[derive(Debug, PartialEq, Clone)]
pub enum MessageType {
    Request(RequestSpecific),

    Response(ResponseSpecific),

    Error(ErrorSpecific),
}

#[derive(Debug, PartialEq, Clone)]
pub enum RequestSpecific {
    PingRequest(PingRequestArguments),

    FindNodeRequest(FindNodeRequestArguments),

    GetPeersRequest(GetPeersRequestArguments),

    SampleInfoHashesRequest(SampleInfoHashesRequestArguments),

    AnnouncePeerRequest(AnnouncePeerRequestArguments),
}

#[derive(Debug, PartialEq, Clone)]
pub enum ResponseSpecific {
    PingResponse(PingResponseArguments),

    FindNodeResponse(FindNodeResponseArguments),

    GetPeersResponse(GetPeersResponseArguments),

    SampleInfoHashesResponse(SampleInfoHashesResponseArguments),
    // AnnouncePeerResponse not needed - same as PingResponse
}

#[derive(Debug, PartialEq, Clone)]
pub struct PingRequestArguments {
    pub requester_id: Id,
}

#[derive(Debug, PartialEq, Clone)]
pub struct FindNodeRequestArguments {
    pub target: Id,
    pub requester_id: Id,
}

#[derive(Debug, PartialEq, Clone)]
pub struct GetPeersRequestArguments {
    pub info_hash: Id,
    pub requester_id: Id,
}

#[derive(Debug, PartialEq, Clone)]
pub struct SampleInfoHashesRequestArguments {
    pub target: Id,
    pub requester_id: Id,
}

#[derive(Debug, PartialEq, Clone)]
pub struct AnnouncePeerRequestArguments {
    pub requester_id: Id,
    pub info_hash: Id,
    pub port: u16,
    pub implied_port: Option<bool>,
    pub token: Vec<u8>,
}

#[derive(Debug, PartialEq, Clone)]
pub enum GetPeersResponseValues {
    Nodes(Vec<Node>),
    Peers(Vec<SocketAddr>),
}

#[derive(Debug, PartialEq, Clone)]
pub struct PingResponseArguments {
    pub responder_id: Id,
}

#[derive(Debug, PartialEq, Clone)]
pub struct FindNodeResponseArguments {
    pub responder_id: Id,
    pub nodes: Vec<Node>,
}

#[derive(Debug, PartialEq, Clone)]
pub struct GetPeersResponseArguments {
    pub responder_id: Id,
    pub token: Vec<u8>,
    pub values: GetPeersResponseValues,
}

#[derive(Debug, PartialEq, Clone)]
pub struct SampleInfoHashesResponseArguments {
    pub responder_id: Id,
    pub interval: Duration,
    pub nodes: Vec<Node>,
    pub samples: Vec<Id>,
    pub num: i32,
}

#[derive(Debug, PartialEq, Clone)]
pub struct ErrorSpecific {
    pub code: i32,
    pub description: String,
}

impl Message {
    fn to_serde_message(self) -> internal::DHTMessage {
        internal::DHTMessage {
            transaction_id: self.transaction_id,
            version: self.version,
            ip: match self.requester_ip {
                None => None,
                Some(sockaddr) => Some(sockaddr_to_bytes(&sockaddr)),
            },
            read_only: match self.read_only {
                None => None,
                Some(read_only) => Some(if read_only { 1 } else { 0 }),
            },
            variant: match self.message_type {
                MessageType::Request(req) => internal::DHTMessageVariant::DHTRequest(match req {
                    RequestSpecific::PingRequest(ping_args) => {
                        internal::DHTRequestSpecific::DHTPingRequest {
                            arguments: internal::DHTPingArguments {
                                id: ping_args.requester_id.to_vec(),
                            },
                        }
                    }

                    RequestSpecific::FindNodeRequest(find_node_args) => {
                        internal::DHTRequestSpecific::DHTFindNodeRequest {
                            arguments: internal::DHTFindNodeArguments {
                                id: find_node_args.requester_id.to_vec(),
                                target: find_node_args.target.to_vec(),
                            },
                        }
                    }

                    RequestSpecific::GetPeersRequest(get_peers_args) => {
                        internal::DHTRequestSpecific::DHTGetPeersRequest {
                            arguments: internal::DHTGetPeersArguments {
                                id: get_peers_args.requester_id.to_vec(),
                                info_hash: get_peers_args.info_hash.to_vec(),
                            },
                        }
                    }

                    RequestSpecific::SampleInfoHashesRequest(sample_info_hashes_args) => {
                        internal::DHTRequestSpecific::DHTSampleInfoHashesRequest {
                            arguments: internal::DHTSampleInfoHashesRequestArguments {
                                id: sample_info_hashes_args.requester_id.to_vec(),
                                target: sample_info_hashes_args.target.to_vec(),
                            },
                        }
                    }

                    RequestSpecific::AnnouncePeerRequest(announce_peer_args) => {
                        internal::DHTRequestSpecific::DHTAnnouncePeerRequest {
                            arguments: internal::DHTAnnouncePeerRequestArguments {
                                id: announce_peer_args.requester_id.to_vec(),
                                implied_port: if announce_peer_args.implied_port.is_none() {
                                    None
                                } else if announce_peer_args.implied_port.unwrap() {
                                    Some(1)
                                } else {
                                    Some(0)
                                },
                                info_hash: announce_peer_args.info_hash.to_vec(),
                                port: announce_peer_args.port,
                                token: announce_peer_args.token,
                            },
                        }
                    }
                }),

                MessageType::Response(res) => internal::DHTMessageVariant::DHTResponse(match res {
                    ResponseSpecific::FindNodeResponse(find_node_args) => {
                        internal::DHTResponseSpecific::DHTFindNodeResponse {
                            arguments: internal::DHTFindNodeResponseArguments {
                                id: find_node_args.responder_id.to_vec(),
                                nodes: nodes4_to_bytes(&find_node_args.nodes),
                            },
                        }
                    }

                    ResponseSpecific::GetPeersResponse(get_peers_args) => {
                        internal::DHTResponseSpecific::DHTGetPeersResponse {
                            arguments: internal::DHTGetPeersResponseArguments {
                                id: get_peers_args.responder_id.to_vec(),
                                token: get_peers_args.token.clone(),
                                nodes: match &get_peers_args.values {
                                    GetPeersResponseValues::Nodes(nodes) => {
                                        Some(nodes4_to_bytes(&nodes))
                                    }
                                    _ => None,
                                },
                                values: match &get_peers_args.values {
                                    GetPeersResponseValues::Peers(peers) => {
                                        Some(peers_to_bytes(peers))
                                    }
                                    _ => None,
                                },
                            },
                        }
                    }

                    ResponseSpecific::PingResponse(ping_args) => {
                        internal::DHTResponseSpecific::DHTPingResponse {
                            arguments: internal::DHTPingResponseArguments {
                                id: ping_args.responder_id.to_vec(),
                            },
                        }
                    }

                    ResponseSpecific::SampleInfoHashesResponse(sample_info_hashes_args) => {
                        internal::DHTResponseSpecific::DHTSampleInfoHashesResponse {
                            arguments: internal::DHTSampleInfoHashesResponseArguments {
                                id: sample_info_hashes_args.responder_id.to_vec(),
                                interval: std::cmp::min(
                                    MAX_SCRAPE_INTERVAL,
                                    sample_info_hashes_args.interval.as_secs(),
                                ) as i32,
                                num: sample_info_hashes_args.num,
                                nodes: nodes4_to_bytes(&sample_info_hashes_args.nodes),
                                samples: {
                                    let mut a = Vec::with_capacity(
                                        sample_info_hashes_args.samples.len() * ID_SIZE,
                                    );
                                    for info_hash in &sample_info_hashes_args.samples {
                                        a.append(&mut info_hash.to_vec());
                                    }
                                    a
                                },
                            },
                        }
                    }
                }),

                MessageType::Error(err) => {
                    internal::DHTMessageVariant::DHTError(internal::DHTErrorSpecific {
                        error_info: vec![
                            serde_bencode::value::Value::Int(err.code.into()),
                            serde_bencode::value::Value::Bytes(err.description.into()),
                        ],
                    })
                }
            },
        }
    }

    fn from_serde_message(msg: internal::DHTMessage) -> Result<Message, errors::RustyDHTError> {
        Ok(Message {
            transaction_id: msg.transaction_id,
            version: msg.version,
            requester_ip: match msg.ip {
                Some(ip) => Some(bytes_to_sockaddr(ip)?),
                _ => None,
            },
            read_only: match msg.read_only {
                Some(read_only) => Some(read_only >= 1),
                _ => None,
            },

            message_type: match msg.variant {
                internal::DHTMessageVariant::DHTRequest(req_variant) => {
                    MessageType::Request(match req_variant {
                        internal::DHTRequestSpecific::DHTAnnouncePeerRequest { arguments } => {
                            RequestSpecific::AnnouncePeerRequest(AnnouncePeerRequestArguments {
                                requester_id: Id::from_bytes(arguments.id)?,
                                implied_port: if arguments.implied_port.is_none() {
                                    None
                                } else if arguments.implied_port.unwrap() != 0 {
                                    Some(true)
                                } else {
                                    Some(false)
                                },
                                info_hash: Id::from_bytes(&arguments.info_hash)?,
                                port: arguments.port,
                                token: arguments.token.clone(),
                            })
                        }

                        internal::DHTRequestSpecific::DHTFindNodeRequest { arguments } => {
                            RequestSpecific::FindNodeRequest(FindNodeRequestArguments {
                                requester_id: Id::from_bytes(arguments.id)?,
                                target: Id::from_bytes(&arguments.target)?,
                            })
                        }

                        internal::DHTRequestSpecific::DHTGetPeersRequest { arguments } => {
                            RequestSpecific::GetPeersRequest(GetPeersRequestArguments {
                                requester_id: Id::from_bytes(arguments.id)?,
                                info_hash: Id::from_bytes(&arguments.info_hash)?,
                            })
                        }

                        internal::DHTRequestSpecific::DHTPingRequest { arguments } => {
                            RequestSpecific::PingRequest(PingRequestArguments {
                                requester_id: Id::from_bytes(&arguments.id)?,
                            })
                        }

                        internal::DHTRequestSpecific::DHTSampleInfoHashesRequest { arguments } => {
                            RequestSpecific::SampleInfoHashesRequest(
                                SampleInfoHashesRequestArguments {
                                    requester_id: Id::from_bytes(&arguments.id)?,
                                    target: Id::from_bytes(&arguments.target)?,
                                },
                            )
                        }
                    })
                }

                internal::DHTMessageVariant::DHTResponse(res_variant) => {
                    MessageType::Response(match res_variant {
                        internal::DHTResponseSpecific::DHTFindNodeResponse { arguments } => {
                            ResponseSpecific::FindNodeResponse(FindNodeResponseArguments {
                                responder_id: Id::from_bytes(&arguments.id)?,
                                nodes: bytes_to_nodes4(&arguments.nodes)?,
                            })
                        }

                        internal::DHTResponseSpecific::DHTGetPeersResponse { arguments } => {
                            ResponseSpecific::GetPeersResponse(GetPeersResponseArguments {
                                responder_id: Id::from_bytes(&arguments.id)?,
                                token: arguments.token.clone(),
                                values: if arguments.values.is_some() {
                                    GetPeersResponseValues::Peers(bytes_to_peers(
                                        &arguments.values.as_ref().unwrap(),
                                    )?)
                                } else {
                                    GetPeersResponseValues::Nodes(bytes_to_nodes4(
                                        &arguments.nodes.as_ref().unwrap(),
                                    )?)
                                },
                            })
                        }

                        internal::DHTResponseSpecific::DHTPingResponse { arguments } => {
                            ResponseSpecific::PingResponse(PingResponseArguments {
                                responder_id: Id::from_bytes(&arguments.id)?,
                            })
                        }

                        internal::DHTResponseSpecific::DHTSampleInfoHashesResponse {
                            arguments,
                        } => ResponseSpecific::SampleInfoHashesResponse(
                            SampleInfoHashesResponseArguments {
                                responder_id: Id::from_bytes(&arguments.id)?,
                                interval: Duration::from_secs(arguments.interval as u64),
                                num: arguments.num,
                                nodes: bytes_to_nodes4(&arguments.nodes)?,
                                samples: {
                                    if arguments.samples.len() % ID_SIZE != 0 {
                                        return Err(anyhow!(
                                            "Wrong sample length {} not a multiple of {}",
                                            arguments.samples.len(),
                                            ID_SIZE
                                        )
                                        .into());
                                    }
                                    let num_expected = arguments.samples.len() / ID_SIZE;
                                    let mut to_ret = Vec::with_capacity(num_expected);

                                    for i in 0..num_expected {
                                        let i = i * ID_SIZE;
                                        let id =
                                            Id::from_bytes(&arguments.samples[i..i + ID_SIZE])?;
                                        to_ret.push(id);
                                    }

                                    to_ret
                                },
                            },
                        ),
                    })
                }

                internal::DHTMessageVariant::DHTError(err) => {
                    if err.error_info.len() < 2 {
                        return Err(anyhow!("Error packet should have at least 2 elements").into());
                    }
                    MessageType::Error(ErrorSpecific {
                        code: match err.error_info[0] {
                            serde_bencode::value::Value::Int(code) => match code.try_into() {
                                Ok(code) => code,
                                Err(e) => {
                                    return Err(errors::RustyDHTError::PacketParseError(
                                        anyhow::Error::new(e),
                                    ))
                                }
                            },
                            _ => {
                                return Err(errors::RustyDHTError::PacketParseError(anyhow!(
                                    "Expected error code as first element"
                                )))
                            }
                        },
                        description: match &err.error_info[1] {
                            serde_bencode::value::Value::Bytes(desc) => {
                                match std::str::from_utf8(desc) {
                                    Ok(desc) => desc.to_string(),
                                    Err(e) => {
                                        return Err(errors::RustyDHTError::PacketParseError(
                                            anyhow::Error::new(e),
                                        ))
                                    }
                                }
                            }
                            _ => {
                                return Err(errors::RustyDHTError::PacketParseError(anyhow!(
                                    "Expected description as second element"
                                )))
                            }
                        },
                    })
                }
            },
        })
    }

    pub fn to_bytes(self) -> Result<Vec<u8>, errors::RustyDHTError> {
        self.to_serde_message().to_bytes()
    }

    pub fn from_bytes<T: AsRef<[u8]>>(bytes: T) -> Result<Message, errors::RustyDHTError> {
        Message::from_serde_message(internal::DHTMessage::from_bytes(bytes)?)
    }

    pub fn get_author_id(&self) -> Option<Id> {
        let id = match &self.message_type {
            MessageType::Request(request_variant) => match request_variant {
                RequestSpecific::AnnouncePeerRequest(arguments) => arguments.requester_id,
                RequestSpecific::FindNodeRequest(arguments) => arguments.requester_id,
                RequestSpecific::GetPeersRequest(arguments) => arguments.requester_id,
                RequestSpecific::PingRequest(arguments) => arguments.requester_id,
                RequestSpecific::SampleInfoHashesRequest(arguments) => arguments.requester_id,
            },
            MessageType::Response(response_variant) => match response_variant {
                ResponseSpecific::FindNodeResponse(arguments) => arguments.responder_id,
                ResponseSpecific::GetPeersResponse(arguments) => arguments.responder_id,
                ResponseSpecific::PingResponse(arguments) => arguments.responder_id,
                ResponseSpecific::SampleInfoHashesResponse(arguments) => arguments.responder_id,
            },
            MessageType::Error(_) => {
                return None;
            }
        };

        return Some(id);
    }
<<<<<<< HEAD

    pub fn create_ping_request(requester_id: Id, read_only: bool) -> Message {
        let mut rng = thread_rng();
        Message {
            transaction_id: vec![rng.gen(), rng.gen()],
            version: None,
            requester_ip: None,
            read_only: if read_only { Some(true) } else { None },
            message_type: MessageType::Request(RequestSpecific::PingRequest(
                PingRequestArguments {
                    requester_id: requester_id,
                },
            )),
        }
    }
    pub fn create_ping_response(
        responder_id: Id,
        transaction_id: Vec<u8>,
        remote: SocketAddr,
    ) -> Message {
        Message {
            transaction_id: transaction_id,
            version: None,
            requester_ip: Some(remote),
            read_only: None,
            message_type: MessageType::Response(ResponseSpecific::PingResponse(
                PingResponseArguments {
                    responder_id: responder_id,
                },
            )),
        }
    }

    pub fn create_get_peers_request(requester_id: Id, info_hash: Id, read_only: bool) -> Message {
        let mut rng = thread_rng();
        Message {
            transaction_id: vec![rng.gen(), rng.gen()],
            version: None,
            requester_ip: None,
            read_only: if read_only { Some(true) } else { None },
            message_type: MessageType::Request(RequestSpecific::GetPeersRequest(
                GetPeersRequestArguments {
                    requester_id: requester_id,
                    info_hash: info_hash,
                },
            )),
        }
    }

    pub fn create_get_peers_response_no_peers(
        responder_id: Id,
        transaction_id: Vec<u8>,
        requester_ip: SocketAddr,
        token: Vec<u8>,
        nearest_nodes: Vec<Node>,
    ) -> Message {
        Message {
            transaction_id: transaction_id,
            version: None,
            requester_ip: Some(requester_ip),
            read_only: None,
            message_type: MessageType::Response(ResponseSpecific::GetPeersResponse(
                GetPeersResponseArguments {
                    responder_id: responder_id,
                    token: token,
                    values: GetPeersResponseValues::Nodes(nearest_nodes),
                },
            )),
        }
    }

    pub fn create_get_peers_response_peers(
        responder_id: Id,
        transaction_id: Vec<u8>,
        requester_ip: SocketAddr,
        token: Vec<u8>,
        peers: Vec<SocketAddr>,
    ) -> Message {
        Message {
            transaction_id: transaction_id,
            version: None,
            requester_ip: Some(requester_ip),
            read_only: None,
            message_type: MessageType::Response(ResponseSpecific::GetPeersResponse(
                GetPeersResponseArguments {
                    responder_id: responder_id,
                    token: token,
                    values: GetPeersResponseValues::Peers(peers),
                },
            )),
        }
    }

    pub fn create_find_node_request(requester_id: Id, target: Id, read_only: bool) -> Message {
        let mut rng = thread_rng();
        Message {
            transaction_id: vec![rng.gen(), rng.gen()],
            version: None,
            requester_ip: None,
            read_only: if read_only { Some(true) } else { None },
            message_type: MessageType::Request(RequestSpecific::FindNodeRequest(
                FindNodeRequestArguments {
                    requester_id: requester_id,
                    target: target,
                },
            )),
        }
    }

    pub fn create_find_node_response(
        responder_id: Id,
        transaction_id: Vec<u8>,
        requester_ip: SocketAddr,
        nodes: Vec<Node>,
    ) -> Message {
        Message {
            transaction_id: transaction_id,
            version: None,
            requester_ip: Some(requester_ip),
            read_only: None,
            message_type: MessageType::Response(ResponseSpecific::FindNodeResponse(
                FindNodeResponseArguments {
                    responder_id: responder_id,
                    nodes: nodes,
                },
            )),
        }
    }

    pub fn create_announce_peer_request(
        requester_id: Id,
        info_hash: Id,
        port: u16,
        implied_port: bool,
        token: Vec<u8>,
    ) -> Message {
        let mut rng = thread_rng();
        Message {
            transaction_id: vec![rng.gen(), rng.gen()],
            version: None,
            requester_ip: None,
            read_only: None,
            message_type: MessageType::Request(RequestSpecific::AnnouncePeerRequest(
                AnnouncePeerRequestArguments {
                    requester_id: requester_id,
                    implied_port: Some(implied_port),
                    port: port,
                    info_hash: info_hash,
                    token: token,
                },
            )),
        }
    }

    pub fn create_sample_infohashes_request(requester_id: Id, target: Id) -> Message {
        let mut rng = thread_rng();
        Message {
            transaction_id: vec![rng.gen(), rng.gen()],
            version: None,
            requester_ip: None,
            read_only: None,
            message_type: MessageType::Request(RequestSpecific::SampleInfoHashesRequest(
                SampleInfoHashesRequestArguments {
                    requester_id: requester_id,
                    target: target,
                },
            )),
        }
    }

    pub fn create_sample_infohashes_response(
        responder_id: Id,
        transaction_id: Vec<u8>,
        requester_ip: SocketAddr,
        interval: Duration,
        nodes: Vec<Node>,
        samples: Vec<Id>,
        num: usize,
    ) -> Message {
        Message {
            transaction_id: transaction_id,
            version: None,
            requester_ip: Some(requester_ip),
            read_only: None,
            message_type: MessageType::Response(ResponseSpecific::SampleInfoHashesResponse(
                SampleInfoHashesResponseArguments {
                    responder_id: responder_id,
                    interval: interval,
                    nodes: nodes,
                    samples: samples,
                    num: num.try_into().unwrap(),
                },
            )),
        }
    }
=======
>>>>>>> e28c22bb
}

/// Returns true if the response and request types specified match.
/// E.g., PingResponse goes with PingRequest. FindNodeResponse goes with FindNodeRequest.
pub fn response_matches_request(res: &ResponseSpecific, req: &RequestSpecific) -> bool {
    match res {
        ResponseSpecific::PingResponse { .. } => {
            if let RequestSpecific::PingRequest { .. } = req {
                return true;
            }
        }

        ResponseSpecific::FindNodeResponse { .. } => {
            if let RequestSpecific::FindNodeRequest { .. } = req {
                return true;
            }
        }

        ResponseSpecific::GetPeersResponse { .. } => {
            if let RequestSpecific::GetPeersRequest { .. } = req {
                return true;
            }
        }

        _ => {
            warn!(target: "rustydht_lib::response_matches_request",
                "Unimplemented response type {:?}",
                res
            );
        }
    }
    return false;
}

fn bytes_to_sockaddr<T: AsRef<[u8]>>(bytes: T) -> Result<SocketAddr, errors::RustyDHTError> {
    let bytes = bytes.as_ref();
    match bytes.len() {
        6 => {
            let ip = Ipv4Addr::new(bytes[0], bytes[1], bytes[2], bytes[3]);

            let port_bytes_as_array: [u8; 2] =
                bytes[4..6]
                    .try_into()
                    .map_err(|err: std::array::TryFromSliceError| {
                        errors::RustyDHTError::PacketParseError(err.into())
                    })?;

            let port: u16 = u16::from_be_bytes(port_bytes_as_array);

            Ok(SocketAddr::new(IpAddr::V4(ip), port))
        }

        18 => Err(errors::RustyDHTError::PacketParseError(anyhow!(
            "IPv6 is not yet implemented"
        ))),

        _ => Err(errors::RustyDHTError::PacketParseError(anyhow!(
            "Wrong number of bytes for sockaddr"
        ))),
    }
}

pub fn sockaddr_to_bytes(sockaddr: &SocketAddr) -> Vec<u8> {
    let mut to_ret = Vec::new();

    match sockaddr {
        SocketAddr::V4(v4) => {
            let ip_bytes = v4.ip().octets();
            for i in 0..ip_bytes.len() {
                to_ret.push(ip_bytes[i]);
            }
        }

        SocketAddr::V6(v6) => {
            let ip_bytes = v6.ip().octets();
            for i in 0..ip_bytes.len() {
                to_ret.push(ip_bytes[i]);
            }
        }
    }

    let port_bytes = sockaddr.port().to_be_bytes();
    to_ret.push(port_bytes[0]);
    to_ret.push(port_bytes[1]);

    return to_ret;
}

fn bytes_to_nodes4<T: AsRef<[u8]>>(bytes: T) -> Result<Vec<Node>, errors::RustyDHTError> {
    let bytes = bytes.as_ref();
    let node4_byte_size: usize = ID_SIZE + 6;
    if bytes.len() % node4_byte_size != 0 {
        return Err(anyhow!("Wrong number of bytes for nodes message ({})", bytes.len()).into());
    }

    let expected_num = bytes.len() / node4_byte_size;
    let mut to_ret = Vec::with_capacity(expected_num);
    for i in 0..bytes.len() / node4_byte_size {
        let i = i * node4_byte_size;
        let id = Id::from_bytes(&bytes[i..i + ID_SIZE])?;
        let sockaddr = bytes_to_sockaddr(&bytes[i + ID_SIZE..i + node4_byte_size])?;
        let node = Node::new(id, sockaddr);
        to_ret.push(node);
    }

    Ok(to_ret)
}

fn nodes4_to_bytes(nodes: &Vec<Node>) -> Vec<u8> {
    let node4_byte_size: usize = ID_SIZE + 6;
    let mut to_ret = Vec::with_capacity(node4_byte_size * nodes.len());
    for node in nodes {
        to_ret.append(&mut node.id.to_vec());
        to_ret.append(&mut sockaddr_to_bytes(&node.address));
    }
    to_ret
}

fn peers_to_bytes<T: AsRef<[SocketAddr]>>(peers: T) -> Vec<serde_bytes::ByteBuf> {
    let peers = peers.as_ref();
    peers
        .iter()
        .map(|p| serde_bytes::ByteBuf::from(sockaddr_to_bytes(p)))
        .collect()
}

fn bytes_to_peers<T: AsRef<[serde_bytes::ByteBuf]>>(
    bytes: T,
) -> Result<Vec<SocketAddr>, errors::RustyDHTError> {
    let bytes = bytes.as_ref();
    bytes.iter().map(|p| bytes_to_sockaddr(p)).collect()
}

#[cfg(test)]
mod tests {
    use super::*;
    use rand::prelude::*;

    #[test]
    fn test_ping_request() {
        let original_msg = Message {
            transaction_id: vec![0, 1, 2],
            version: None,
            requester_ip: None,
            read_only: None,
            message_type: MessageType::Request(RequestSpecific::PingRequest(
                PingRequestArguments {
                    requester_id: Id::from_hex("f00ff00ff00ff00ff00ff00ff00ff00ff00ff00f").unwrap(),
                },
            )),
        };

        let serde_msg = original_msg.clone().to_serde_message();
        let bytes = serde_msg.to_bytes().unwrap();
        let parsed_serde_msg = internal::DHTMessage::from_bytes(bytes).unwrap();
        let parsed_msg = Message::from_serde_message(parsed_serde_msg).unwrap();
        assert_eq!(parsed_msg, original_msg);
    }

    #[test]
    fn test_ping_response() {
        let original_msg = Message {
            transaction_id: vec![1, 2, 3],
            version: Some(vec![0xde, 0xad]),
            requester_ip: Some("99.100.101.102:1030".parse().unwrap()),
            read_only: None,
            message_type: MessageType::Response(ResponseSpecific::PingResponse(
                PingResponseArguments {
                    responder_id: Id::from_hex("beefbeefbeefbeefbeefbeefbeefbeefbeefbeef").unwrap(),
                },
            )),
        };

        let serde_msg = original_msg.clone().to_serde_message();
        let bytes = serde_msg.to_bytes().unwrap();
        let parsed_serde_msg = internal::DHTMessage::from_bytes(bytes).unwrap();
        let parsed_msg = Message::from_serde_message(parsed_serde_msg).unwrap();
        assert_eq!(parsed_msg, original_msg);
    }

    #[test]
    fn test_get_peers_request() {
        let original_msg = Message {
            transaction_id: vec![1, 2, 3, 4, 5, 6, 7, 8, 9, 10],
            version: Some(vec![72, 73]),
            requester_ip: None,
            read_only: None,
            message_type: MessageType::Request(RequestSpecific::GetPeersRequest(
                GetPeersRequestArguments {
                    info_hash: Id::from_hex("deaddeaddeaddeaddeaddeaddeaddeaddeaddead").unwrap(),
                    requester_id: Id::from_hex("beefbeefbeefbeefbeefbeefbeefbeefbeefbeef").unwrap(),
                },
            )),
        };

        let serde_msg = original_msg.clone().to_serde_message();
        let bytes = serde_msg.to_bytes().unwrap();
        let parsed_serde_msg = internal::DHTMessage::from_bytes(bytes).unwrap();
        let parsed_msg = Message::from_serde_message(parsed_serde_msg).unwrap();
        assert_eq!(parsed_msg, original_msg);
    }

    #[test]
    fn test_get_peers_response() {
        let original_msg = Message {
            transaction_id: vec![1, 2, 3],
            version: Some(vec![1]),
            requester_ip: Some("50.51.52.53:5455".parse().unwrap()),
            read_only: None,
            message_type: MessageType::Response(ResponseSpecific::GetPeersResponse(
                GetPeersResponseArguments {
                    responder_id: Id::from_hex("0505050505050505050505050505050505050505").unwrap(),
                    token: vec![99, 100, 101, 102],
                    values: GetPeersResponseValues::Nodes(vec![Node::new(
                        Id::from_hex("0606060606060606060606060606060606060606").unwrap(),
                        "49.50.52.52:5354".parse().unwrap(),
                    )]),
                },
            )),
        };

        let serde_msg = original_msg.clone().to_serde_message();
        let bytes = serde_msg.to_bytes().unwrap();
        let parsed_serde_msg = internal::DHTMessage::from_bytes(bytes).unwrap();
        let parsed_msg = Message::from_serde_message(parsed_serde_msg).unwrap();
        assert_eq!(parsed_msg, original_msg);
    }

    #[test]
    fn test_get_peers_response_peers() {
        let original_msg = Message {
            transaction_id: vec![1, 2, 3],
            version: Some(vec![1]),
            requester_ip: Some("50.51.52.53:5455".parse().unwrap()),
            read_only: None,
            message_type: MessageType::Response(ResponseSpecific::GetPeersResponse(
                GetPeersResponseArguments {
                    responder_id: Id::from_hex("0505050505050505050505050505050505050505").unwrap(),
                    token: vec![99, 100, 101, 102],
                    values: GetPeersResponseValues::Peers(vec!["123.123.123.123:123"
                        .parse()
                        .unwrap()]),
                },
            )),
        };

        let serde_msg = original_msg.clone().to_serde_message();
        let bytes = serde_msg.to_bytes().unwrap();
        let parsed_serde_msg = internal::DHTMessage::from_bytes(bytes).unwrap();
        let parsed_msg = Message::from_serde_message(parsed_serde_msg).unwrap();
        assert_eq!(parsed_msg, original_msg);
    }

    #[test]
    fn test_find_node_request() {
        let original_msg = Message {
            transaction_id: vec![1, 2, 3],
            version: Some(vec![0x62, 0x61, 0x72, 0x66]),
            requester_ip: None,
            read_only: None,
            message_type: MessageType::Request(RequestSpecific::FindNodeRequest(
                FindNodeRequestArguments {
                    target: Id::from_hex("1234123412341234123412341234123412341234").unwrap(),
                    requester_id: Id::from_hex("5678567856785678567856785678567856785678").unwrap(),
                },
            )),
        };

        let serde_msg = original_msg.clone().to_serde_message();
        let bytes = serde_msg.to_bytes().unwrap();
        let parsed_serde_msg = internal::DHTMessage::from_bytes(bytes).unwrap();
        let parsed_msg = Message::from_serde_message(parsed_serde_msg).unwrap();
        assert_eq!(parsed_msg, original_msg);
    }

    #[test]
    fn test_find_node_request_read_only() {
        let original_msg = Message {
            transaction_id: vec![1, 2, 3],
            version: Some(vec![0x62, 0x61, 0x72, 0x66]),
            requester_ip: None,
            read_only: Some(true),
            message_type: MessageType::Request(RequestSpecific::FindNodeRequest(
                FindNodeRequestArguments {
                    target: Id::from_hex("1234123412341234123412341234123412341234").unwrap(),
                    requester_id: Id::from_hex("5678567856785678567856785678567856785678").unwrap(),
                },
            )),
        };

        let serde_msg = original_msg.clone().to_serde_message();
        let bytes = serde_msg.to_bytes().unwrap();
        let parsed_serde_msg = internal::DHTMessage::from_bytes(bytes).unwrap();
        let parsed_msg = Message::from_serde_message(parsed_serde_msg).unwrap();
        assert_eq!(parsed_msg, original_msg);
    }

    #[test]
    fn test_find_node_response() {
        let original_msg = Message {
            transaction_id: vec![1, 2, 3],
            version: Some(vec![1]),
            requester_ip: Some("50.51.52.53:5455".parse().unwrap()),
            read_only: None,
            message_type: MessageType::Response(ResponseSpecific::FindNodeResponse(
                FindNodeResponseArguments {
                    responder_id: Id::from_hex("0505050505050505050505050505050505050505").unwrap(),
                    nodes: vec![Node::new(
                        Id::from_hex("0606060606060606060606060606060606060606").unwrap(),
                        "49.50.52.52:5354".parse().unwrap(),
                    )],
                },
            )),
        };

        let serde_msg = original_msg.clone().to_serde_message();
        let bytes = serde_msg.to_bytes().unwrap();
        let parsed_serde_msg = internal::DHTMessage::from_bytes(bytes).unwrap();
        let parsed_msg = Message::from_serde_message(parsed_serde_msg).unwrap();
        assert_eq!(parsed_msg, original_msg);
    }

    #[test]
    fn test_announce_peer_request() {
        let original_msg = Message {
            transaction_id: vec![1, 2, 3],
            version: Some(vec![0x62, 0x61, 0x72, 0x66]),
            requester_ip: None,
            read_only: None,
            message_type: MessageType::Request(RequestSpecific::AnnouncePeerRequest(
                AnnouncePeerRequestArguments {
                    requester_id: Id::from_hex("5678567856785678567856785678567856785678").unwrap(),
                    port: 666,
                    implied_port: Some(false),
                    token: vec![42, 42, 42, 42],
                    info_hash: Id::from_hex("9899989998999899989998999899989998999899").unwrap(),
                },
            )),
        };

        let serde_msg = original_msg.clone().to_serde_message();
        let bytes = serde_msg.to_bytes().unwrap();
        let parsed_serde_msg = internal::DHTMessage::from_bytes(bytes).unwrap();
        let parsed_msg = Message::from_serde_message(parsed_serde_msg).unwrap();
        assert_eq!(parsed_msg, original_msg);
    }

    #[test]
    fn test_sample_info_hashes_request() {
        let original_msg = Message {
            transaction_id: vec![1, 2, 3],
            version: Some(vec![0x62, 0x61, 0x72, 0x66]),
            requester_ip: None,
            read_only: None,
            message_type: MessageType::Request(RequestSpecific::SampleInfoHashesRequest(
                SampleInfoHashesRequestArguments {
                    requester_id: Id::from_hex("5678567856785678567856785678567856785678").unwrap(),
                    target: Id::from_hex("3344334433443344334433443344334433443344").unwrap(),
                },
            )),
        };

        let serde_msg = original_msg.clone().to_serde_message();
        let bytes = serde_msg.to_bytes().unwrap();
        let parsed_serde_msg = internal::DHTMessage::from_bytes(bytes).unwrap();
        let parsed_msg = Message::from_serde_message(parsed_serde_msg).unwrap();
        assert_eq!(parsed_msg, original_msg);
    }

    #[test]
    fn test_sample_info_hashes_response() {
        let original_msg = Message {
            transaction_id: vec![1, 2, 3],
            version: Some(vec![1]),
            requester_ip: Some("50.51.52.53:5455".parse().unwrap()),
            read_only: None,
            message_type: MessageType::Response(ResponseSpecific::SampleInfoHashesResponse(
                SampleInfoHashesResponseArguments {
                    responder_id: Id::from_hex("0505050505050505050505050505050505050505").unwrap(),
                    interval: Duration::from_secs(32),
                    nodes: vec![Node::new(
                        Id::from_hex("0606060606060606060606060606060606060606").unwrap(),
                        "49.50.52.52:5354".parse().unwrap(),
                    )],
                    samples: vec![
                        Id::from_hex("3232323232323232323232323232323232323232").unwrap(),
                        Id::from_hex("3434343434343434343434343434343434343434").unwrap(),
                    ],
                    num: 300,
                },
            )),
        };

        let serde_msg = original_msg.clone().to_serde_message();
        let bytes = serde_msg.to_bytes().unwrap();
        let parsed_serde_msg = internal::DHTMessage::from_bytes(bytes).unwrap();
        let parsed_msg = Message::from_serde_message(parsed_serde_msg).unwrap();
        assert_eq!(parsed_msg, original_msg);
    }

    #[test]
    fn test_error_response() {
        let original_msg = Message {
            transaction_id: vec![97, 97],
            version: None,
            requester_ip: None,
            read_only: None,
            message_type: MessageType::Error(ErrorSpecific {
                code: 201,
                description: "A Generic Error Occured".to_string(),
            }),
        };

        let serde_msg = original_msg.clone().to_serde_message();
        let bytes = serde_msg.to_bytes().unwrap();
        assert_eq!(
            "d1:eli201e23:A Generic Error Occurede1:t2:aa1:y1:ee",
            String::from_utf8_lossy(&bytes)
        );
        let parsed_serde_msg = internal::DHTMessage::from_bytes(bytes).unwrap();
        let parsed_msg = Message::from_serde_message(parsed_serde_msg).unwrap();
        assert_eq!(parsed_msg, original_msg);
    }

    #[test]
    fn test_response_matches_request_find_node() {
        let res = ResponseSpecific::FindNodeResponse(FindNodeResponseArguments {
            nodes: vec![],
            responder_id: Id::from_random(&mut thread_rng()),
        });
        let req = RequestSpecific::FindNodeRequest(FindNodeRequestArguments {
            requester_id: Id::from_random(&mut thread_rng()),
            target: Id::from_random(&mut thread_rng()),
        });
        assert_eq!(true, response_matches_request(&res, &req));
    }

    #[test]
    fn test_response_matches_request_find_ping() {
        let res = ResponseSpecific::PingResponse(PingResponseArguments {
            responder_id: Id::from_random(&mut thread_rng()),
        });
        let req = RequestSpecific::PingRequest(PingRequestArguments {
            requester_id: Id::from_random(&mut thread_rng()),
        });
        assert_eq!(true, response_matches_request(&res, &req));
    }

    #[test]
    fn test_response_matches_request_find_nonmatching() {
        let res = ResponseSpecific::PingResponse(PingResponseArguments {
            responder_id: Id::from_random(&mut thread_rng()),
        });
        let req = RequestSpecific::FindNodeRequest(FindNodeRequestArguments {
            requester_id: Id::from_random(&mut thread_rng()),
            target: Id::from_random(&mut thread_rng()),
        });
        assert_eq!(false, response_matches_request(&res, &req));
    }
}<|MERGE_RESOLUTION|>--- conflicted
+++ resolved
@@ -544,204 +544,6 @@
 
         return Some(id);
     }
-<<<<<<< HEAD
-
-    pub fn create_ping_request(requester_id: Id, read_only: bool) -> Message {
-        let mut rng = thread_rng();
-        Message {
-            transaction_id: vec![rng.gen(), rng.gen()],
-            version: None,
-            requester_ip: None,
-            read_only: if read_only { Some(true) } else { None },
-            message_type: MessageType::Request(RequestSpecific::PingRequest(
-                PingRequestArguments {
-                    requester_id: requester_id,
-                },
-            )),
-        }
-    }
-    pub fn create_ping_response(
-        responder_id: Id,
-        transaction_id: Vec<u8>,
-        remote: SocketAddr,
-    ) -> Message {
-        Message {
-            transaction_id: transaction_id,
-            version: None,
-            requester_ip: Some(remote),
-            read_only: None,
-            message_type: MessageType::Response(ResponseSpecific::PingResponse(
-                PingResponseArguments {
-                    responder_id: responder_id,
-                },
-            )),
-        }
-    }
-
-    pub fn create_get_peers_request(requester_id: Id, info_hash: Id, read_only: bool) -> Message {
-        let mut rng = thread_rng();
-        Message {
-            transaction_id: vec![rng.gen(), rng.gen()],
-            version: None,
-            requester_ip: None,
-            read_only: if read_only { Some(true) } else { None },
-            message_type: MessageType::Request(RequestSpecific::GetPeersRequest(
-                GetPeersRequestArguments {
-                    requester_id: requester_id,
-                    info_hash: info_hash,
-                },
-            )),
-        }
-    }
-
-    pub fn create_get_peers_response_no_peers(
-        responder_id: Id,
-        transaction_id: Vec<u8>,
-        requester_ip: SocketAddr,
-        token: Vec<u8>,
-        nearest_nodes: Vec<Node>,
-    ) -> Message {
-        Message {
-            transaction_id: transaction_id,
-            version: None,
-            requester_ip: Some(requester_ip),
-            read_only: None,
-            message_type: MessageType::Response(ResponseSpecific::GetPeersResponse(
-                GetPeersResponseArguments {
-                    responder_id: responder_id,
-                    token: token,
-                    values: GetPeersResponseValues::Nodes(nearest_nodes),
-                },
-            )),
-        }
-    }
-
-    pub fn create_get_peers_response_peers(
-        responder_id: Id,
-        transaction_id: Vec<u8>,
-        requester_ip: SocketAddr,
-        token: Vec<u8>,
-        peers: Vec<SocketAddr>,
-    ) -> Message {
-        Message {
-            transaction_id: transaction_id,
-            version: None,
-            requester_ip: Some(requester_ip),
-            read_only: None,
-            message_type: MessageType::Response(ResponseSpecific::GetPeersResponse(
-                GetPeersResponseArguments {
-                    responder_id: responder_id,
-                    token: token,
-                    values: GetPeersResponseValues::Peers(peers),
-                },
-            )),
-        }
-    }
-
-    pub fn create_find_node_request(requester_id: Id, target: Id, read_only: bool) -> Message {
-        let mut rng = thread_rng();
-        Message {
-            transaction_id: vec![rng.gen(), rng.gen()],
-            version: None,
-            requester_ip: None,
-            read_only: if read_only { Some(true) } else { None },
-            message_type: MessageType::Request(RequestSpecific::FindNodeRequest(
-                FindNodeRequestArguments {
-                    requester_id: requester_id,
-                    target: target,
-                },
-            )),
-        }
-    }
-
-    pub fn create_find_node_response(
-        responder_id: Id,
-        transaction_id: Vec<u8>,
-        requester_ip: SocketAddr,
-        nodes: Vec<Node>,
-    ) -> Message {
-        Message {
-            transaction_id: transaction_id,
-            version: None,
-            requester_ip: Some(requester_ip),
-            read_only: None,
-            message_type: MessageType::Response(ResponseSpecific::FindNodeResponse(
-                FindNodeResponseArguments {
-                    responder_id: responder_id,
-                    nodes: nodes,
-                },
-            )),
-        }
-    }
-
-    pub fn create_announce_peer_request(
-        requester_id: Id,
-        info_hash: Id,
-        port: u16,
-        implied_port: bool,
-        token: Vec<u8>,
-    ) -> Message {
-        let mut rng = thread_rng();
-        Message {
-            transaction_id: vec![rng.gen(), rng.gen()],
-            version: None,
-            requester_ip: None,
-            read_only: None,
-            message_type: MessageType::Request(RequestSpecific::AnnouncePeerRequest(
-                AnnouncePeerRequestArguments {
-                    requester_id: requester_id,
-                    implied_port: Some(implied_port),
-                    port: port,
-                    info_hash: info_hash,
-                    token: token,
-                },
-            )),
-        }
-    }
-
-    pub fn create_sample_infohashes_request(requester_id: Id, target: Id) -> Message {
-        let mut rng = thread_rng();
-        Message {
-            transaction_id: vec![rng.gen(), rng.gen()],
-            version: None,
-            requester_ip: None,
-            read_only: None,
-            message_type: MessageType::Request(RequestSpecific::SampleInfoHashesRequest(
-                SampleInfoHashesRequestArguments {
-                    requester_id: requester_id,
-                    target: target,
-                },
-            )),
-        }
-    }
-
-    pub fn create_sample_infohashes_response(
-        responder_id: Id,
-        transaction_id: Vec<u8>,
-        requester_ip: SocketAddr,
-        interval: Duration,
-        nodes: Vec<Node>,
-        samples: Vec<Id>,
-        num: usize,
-    ) -> Message {
-        Message {
-            transaction_id: transaction_id,
-            version: None,
-            requester_ip: Some(requester_ip),
-            read_only: None,
-            message_type: MessageType::Response(ResponseSpecific::SampleInfoHashesResponse(
-                SampleInfoHashesResponseArguments {
-                    responder_id: responder_id,
-                    interval: interval,
-                    nodes: nodes,
-                    samples: samples,
-                    num: num.try_into().unwrap(),
-                },
-            )),
-        }
-    }
-=======
->>>>>>> e28c22bb
 }
 
 /// Returns true if the response and request types specified match.
