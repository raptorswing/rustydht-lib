--- conflicted
+++ resolved
@@ -958,25 +958,14 @@
 
         let server_id = dht.our_id.borrow().clone();
 
-<<<<<<< HEAD
-            let client_socket = UdpSocket::bind("127.0.0.1:0").await.unwrap();
-            let client_addr = client_socket.local_addr().unwrap();
-            let client_id = Id::from_random(&mut thread_rng());
-            let req = packets::Message::create_ping_request(server_id);
-            {
-                let mut request_storage = dht.request_storage.lock().await;
-                request_storage.add_request(RequestInfo::new(client_addr, None, req.clone(), None));
-            }
-=======
         let client_socket = UdpSocket::bind("127.0.0.1:0").await.unwrap();
         let client_addr = client_socket.local_addr().unwrap();
         let client_id = Id::from_random(&mut thread_rng());
         let req = packets::Message::create_ping_request(server_id);
         {
             let mut request_storage = dht.request_storage.lock().await;
-            request_storage.add_request(RequestInfo::new(client_addr, None, req.clone()));
-        }
->>>>>>> 8b273439
+            request_storage.add_request(RequestInfo::new(client_addr, None, req.clone(), None));
+        }
 
         let res = packets::Message::create_ping_response(
             client_id,
@@ -1030,19 +1019,6 @@
 
         let server_id = dht.our_id.borrow().clone();
 
-<<<<<<< HEAD
-            let client_socket = UdpSocket::bind("127.0.0.1:0").await.unwrap();
-            let client_addr = client_socket.local_addr().unwrap();
-            let client_id = Id::from_random(&mut thread_rng());
-            let req = packets::Message::create_find_node_request(
-                server_id,
-                Id::from_random(&mut thread_rng()),
-            );
-            {
-                let mut request_storage = dht.request_storage.lock().await;
-                request_storage.add_request(RequestInfo::new(client_addr, None, req.clone(), None));
-            }
-=======
         let client_socket = UdpSocket::bind("127.0.0.1:0").await.unwrap();
         let client_addr = client_socket.local_addr().unwrap();
         let client_id = Id::from_random(&mut thread_rng());
@@ -1052,9 +1028,8 @@
         );
         {
             let mut request_storage = dht.request_storage.lock().await;
-            request_storage.add_request(RequestInfo::new(client_addr, None, req.clone()));
-        }
->>>>>>> 8b273439
+            request_storage.add_request(RequestInfo::new(client_addr, None, req.clone(), None));
+        }
 
         let returned_node_id = Id::from_random(&mut thread_rng());
         let res = packets::Message::create_find_node_response(
